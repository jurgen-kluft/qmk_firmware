--- conflicted
+++ resolved
@@ -200,13 +200,12 @@
 #    include "dynamic_keymap.h"
 #endif
 
-<<<<<<< HEAD
+#ifdef JOYSTICK_ENABLE
+#    include "joystick.h"
+#endif
+
 #ifdef XAP_ENABLE
 #    include "xap.h"
-=======
-#ifdef JOYSTICK_ENABLE
-#    include "joystick.h"
->>>>>>> 50c1b9af
 #endif
 
 #ifdef VIA_ENABLE
