/* Copyright 2016 Jack Humbert
 *
 * This program is free software: you can redistribute it and/or modify
 * it under the terms of the GNU General Public License as published by
 * the Free Software Foundation, either version 2 of the License, or
 * (at your option) any later version.
 *
 * This program is distributed in the hope that it will be useful,
 * but WITHOUT ANY WARRANTY; without even the implied warranty of
 * MERCHANTABILITY or FITNESS FOR A PARTICULAR PURPOSE.  See the
 * GNU General Public License for more details.
 *
 * You should have received a copy of the GNU General Public License
 * along with this program.  If not, see <http://www.gnu.org/licenses/>.
 */

#include <stdio.h>
#include <string.h>
//#include <math.h>
#if defined(__AVR__)
  #include <avr/pgmspace.h>
  #include <avr/interrupt.h>
  #include <avr/io.h>
#endif
#include "print.h"
#include "audio.h"
#include "keymap.h"
#include "wait.h"

#include "eeconfig.h"

#define CPU_PRESCALER 8

// -----------------------------------------------------------------------------
// Timer Abstractions
// -----------------------------------------------------------------------------

// TIMSK3 - Timer/Counter #3 Interrupt Mask Register
// Turn on/off 3A interputs, stopping/enabling the ISR calls
#ifdef C6_AUDIO
    #define ENABLE_AUDIO_COUNTER_3_ISR TIMSK3 |= _BV(OCIE3A)
    #define DISABLE_AUDIO_COUNTER_3_ISR TIMSK3 &= ~_BV(OCIE3A)
#endif

#ifdef B5_AUDIO
    #define ENABLE_AUDIO_COUNTER_1_ISR TIMSK1 |= _BV(OCIE1A)
    #define DISABLE_AUDIO_COUNTER_1_ISR TIMSK1 &= ~_BV(OCIE1A)
#endif

#ifdef B6_AUDIO
    #define ENABLE_AUDIO_COUNTER_1_ISR TIMSK1 |= _BV(OCIE1B)
    #define DISABLE_AUDIO_COUNTER_1_ISR TIMSK1 &= ~_BV(OCIE1B)
#endif

#ifdef B7_AUDIO
    #define ENABLE_AUDIO_COUNTER_1_ISR TIMSK1 |= _BV(OCIE1C)
    #define DISABLE_AUDIO_COUNTER_1_ISR TIMSK1 &= ~_BV(OCIE1C)
#endif

// TCCR3A: Timer/Counter #3 Control Register
// Compare Output Mode (COM3An) = 0b00 = Normal port operation, OC3A disconnected from PC6

#ifdef C6_AUDIO
    #define ENABLE_AUDIO_COUNTER_3_OUTPUT TCCR3A |= _BV(COM3A1);
    #define DISABLE_AUDIO_COUNTER_3_OUTPUT TCCR3A &= ~(_BV(COM3A1) | _BV(COM3A0));
#endif

#ifdef B5_AUDIO
    #define ENABLE_AUDIO_COUNTER_1_OUTPUT TCCR1A |= _BV(COM1A1);
    #define DISABLE_AUDIO_COUNTER_1_OUTPUT TCCR1A &= ~(_BV(COM1A1) | _BV(COM1A0));
#endif

#ifdef B6_AUDIO
    #define ENABLE_AUDIO_COUNTER_1_OUTPUT TCCR1A |= _BV(COM1B1);
    #define DISABLE_AUDIO_COUNTER_1_OUTPUT TCCR1A &= ~(_BV(COM1B1) | _BV(COM1B0));
#endif

#ifdef B7_AUDIO
    #define ENABLE_AUDIO_COUNTER_1_OUTPUT TCCR1A |= _BV(COM1C1);
    #define DISABLE_AUDIO_COUNTER_1_OUTPUT TCCR1A &= ~(_BV(COM1C1) | _BV(COM1C0));
#endif

// Fast PWM Mode Controls

#ifdef C6_AUDIO
    #define TIMER_3_PERIOD     ICR3
    #define TIMER_3_DUTY_CYCLE OCR3A
#endif

#ifdef B5_AUDIO
    #define TIMER_1_PERIOD     ICR1
    #define TIMER_1_DUTY_CYCLE OCR1A
#endif

#ifdef B6_AUDIO
    #define TIMER_1_PERIOD     ICR1
    #define TIMER_1_DUTY_CYCLE OCR1B
#endif

#ifdef B7_AUDIO
    #define TIMER_1_PERIOD     ICR1
    #define TIMER_1_DUTY_CYCLE OCR1C
#endif


// -----------------------------------------------------------------------------


int voices = 0;
int voice_place = 0;
float frequency = 0;
float frequency_alt = 0;
int volume = 0;
long position = 0;

float frequencies[8] = {0, 0, 0, 0, 0, 0, 0, 0};
int volumes[8] = {0, 0, 0, 0, 0, 0, 0, 0};
bool sliding = false;

float place = 0;

uint8_t * sample;
uint16_t sample_length = 0;

bool     playing_notes = false;
bool     playing_note = false;
float    note_frequency = 0;
float    note_length = 0;
uint8_t  note_tempo = TEMPO_DEFAULT;
float    note_timbre = TIMBRE_DEFAULT;
uint16_t note_position = 0;
float (* notes_pointer)[][2];
uint16_t notes_count;
bool     notes_repeat;
bool     note_resting = false;

uint8_t current_note = 0;
uint8_t rest_counter = 0;

#ifdef VIBRATO_ENABLE
float vibrato_counter = 0;
float vibrato_strength = .5;
float vibrato_rate = 0.125;
#endif

float polyphony_rate = 0;

static bool audio_initialized = false;

audio_config_t audio_config;

uint16_t envelope_index = 0;
bool glissando = true;

#ifndef STARTUP_SONG
    #define STARTUP_SONG SONG(STARTUP_SOUND)
#endif
#ifndef AUDIO_ON_SONG
    #define AUDIO_ON_SONG SONG(AUDIO_ON_SOUND)
#endif
#ifndef AUDIO_OFF_SONG
    #define AUDIO_OFF_SONG SONG(AUDIO_OFF_SOUND)
#endif
float startup_song[][2] = STARTUP_SONG;
float audio_on_song[][2] = AUDIO_ON_SONG;
float audio_off_song[][2] = AUDIO_OFF_SONG;

void audio_init()
{

    // Check EEPROM
    if (!eeconfig_is_enabled())
    {
        eeconfig_init();
    }
    audio_config.raw = eeconfig_read_audio();

    if (!audio_initialized) {

        // Set port PC6 (OC3A and /OC4A) as output

        #ifdef C6_AUDIO
            DDRC |= _BV(PORTC6);
        //#else
        //    DDRC |= _BV(PORTC6); // Why is PC6 being set as output low, if C6_audio isn't defined?
        //    PORTC &= ~_BV(PORTC6); 
        #endif

<<<<<<< HEAD
        #ifdef B5_AUDIO
            DDRB |= _BV(PORTB5);
        //#else
        //    DDRB |= _BV(PORTB5); // Same as with PC6
        //    PORTB &= ~_BV(PORTB5);
        #endif
=======
    #ifdef B6_AUDIO
        DDRB |= _BV(PORTB6);
    #else
        DDRB |= _BV(PORTB6);
        PORTB &= ~_BV(PORTB6);
    #endif

    #ifdef B7_AUDIO
        DDRB |= _BV(PORTB7);
    #else
        DDRB |= _BV(PORTB7);
        PORTB &= ~_BV(PORTB7);
    #endif

    #ifdef C6_AUDIO
        DISABLE_AUDIO_COUNTER_3_ISR;
    #endif
    
    #if defined(B5_AUDIO) || defined(B6_AUDIO) || defined(B7_AUDIO)
        DISABLE_AUDIO_COUNTER_1_ISR;
    #endif
>>>>>>> 5cc7df87

        #ifdef C6_AUDIO
            DISABLE_AUDIO_COUNTER_3_ISR;
        #endif
        
        #ifdef B5_AUDIO
            DISABLE_AUDIO_COUNTER_1_ISR;
        #endif

        // TCCR3A / TCCR3B: Timer/Counter #3 Control Registers
        // Compare Output Mode (COM3An) = 0b00 = Normal port operation, OC3A disconnected from PC6
        // Waveform Generation Mode (WGM3n) = 0b1110 = Fast PWM Mode 14 (Period = ICR3, Duty Cycle = OCR3A)
        // Clock Select (CS3n) = 0b010 = Clock / 8

<<<<<<< HEAD
        #ifdef C6_AUDIO
            TCCR3A = (0 << COM3A1) | (0 << COM3A0) | (1 << WGM31) | (0 << WGM30);
            TCCR3B = (1 << WGM33)  | (1 << WGM32)  | (0 << CS32)  | (1 << CS31) | (0 << CS30);
        #endif

        #ifdef B5_AUDIO
            TCCR1A = (0 << COM1A1) | (0 << COM1A0) | (1 << WGM11) | (0 << WGM10);
            TCCR1B = (1 << WGM13)  | (1 << WGM12)  | (0 << CS12)  | (1 << CS11) | (0 << CS10);
=======
    #if defined(B5_AUDIO) || defined(B6_AUDIO) || defined(B7_AUDIO)
        TCCR1A = (0 << COM1A1) | (0 << COM1A0) | (1 << WGM11) | (0 << WGM10);
        TCCR1B = (1 << WGM13)  | (1 << WGM12)  | (0 << CS12)  | (1 << CS11) | (0 << CS10);
    #endif
>>>>>>> 5cc7df87

            TIMER_1_PERIOD = (uint16_t)(((float)F_CPU) / (440 * CPU_PRESCALER));
            TIMER_1_DUTY_CYCLE = (uint16_t)((((float)F_CPU) / (440 * CPU_PRESCALER)) * note_timbre);
        #endif

        audio_initialized = true;
    }

    if (audio_config.enable) {
        PLAY_SONG(startup_song);
    }
    
}

void stop_all_notes()
{
    dprintf("audio stop all notes");

    if (!audio_initialized) {
        audio_init();
    }
    voices = 0;


    #ifdef C6_AUDIO
        DISABLE_AUDIO_COUNTER_3_ISR;
        DISABLE_AUDIO_COUNTER_3_OUTPUT;
    #endif

    #if defined(B5_AUDIO) || defined(B6_AUDIO) || defined(B7_AUDIO)
        DISABLE_AUDIO_COUNTER_1_ISR;
        DISABLE_AUDIO_COUNTER_1_OUTPUT;
    #endif

    playing_notes = false;
    playing_note = false;
    frequency = 0;
    frequency_alt = 0;
    volume = 0;

    for (uint8_t i = 0; i < 8; i++)
    {
        frequencies[i] = 0;
        volumes[i] = 0;
    }
}

void stop_note(float freq)
{
    dprintf("audio stop note freq=%d", (int)freq);

    if (playing_note) {
        if (!audio_initialized) {
            audio_init();
        }
        for (int i = 7; i >= 0; i--) {
            if (frequencies[i] == freq) {
                frequencies[i] = 0;
                volumes[i] = 0;
                for (int j = i; (j < 7); j++) {
                    frequencies[j] = frequencies[j+1];
                    frequencies[j+1] = 0;
                    volumes[j] = volumes[j+1];
                    volumes[j+1] = 0;
                }
                break;
            }
        }
        voices--;
        if (voices < 0)
            voices = 0;
        if (voice_place >= voices) {
            voice_place = 0;
        }
        if (voices == 0) {
            #ifdef C6_AUDIO
                DISABLE_AUDIO_COUNTER_3_ISR;
                DISABLE_AUDIO_COUNTER_3_OUTPUT;
            #endif
            #if defined(B5_AUDIO) || defined(B6_AUDIO) || defined(B7_AUDIO)
                DISABLE_AUDIO_COUNTER_1_ISR;
                DISABLE_AUDIO_COUNTER_1_OUTPUT;
            #endif
            frequency = 0;
            frequency_alt = 0;
            volume = 0;
            playing_note = false;
        }
    }
}

#ifdef VIBRATO_ENABLE

float mod(float a, int b)
{
    float r = fmod(a, b);
    return r < 0 ? r + b : r;
}

float vibrato(float average_freq) {
    #ifdef VIBRATO_STRENGTH_ENABLE
        float vibrated_freq = average_freq * pow(vibrato_lut[(int)vibrato_counter], vibrato_strength);
    #else
        float vibrated_freq = average_freq * vibrato_lut[(int)vibrato_counter];
    #endif
    vibrato_counter = mod((vibrato_counter + vibrato_rate * (1.0 + 440.0/average_freq)), VIBRATO_LUT_LENGTH);
    return vibrated_freq;
}

#endif

#ifdef C6_AUDIO
ISR(TIMER3_COMPA_vect)
{
    float freq;

    if (playing_note) {
        if (voices > 0) {

            #if defined(B5_AUDIO) || defined(B6_AUDIO) || defined(B7_AUDIO)
            float freq_alt = 0;
                if (voices > 1) {
                    if (polyphony_rate == 0) {
                        if (glissando) {
                            if (frequency_alt != 0 && frequency_alt < frequencies[voices - 2] && frequency_alt < frequencies[voices - 2] * pow(2, -440/frequencies[voices - 2]/12/2)) {
                                frequency_alt = frequency_alt * pow(2, 440/frequency_alt/12/2);
                            } else if (frequency_alt != 0 && frequency_alt > frequencies[voices - 2] && frequency_alt > frequencies[voices - 2] * pow(2, 440/frequencies[voices - 2]/12/2)) {
                                frequency_alt = frequency_alt * pow(2, -440/frequency_alt/12/2);
                            } else {
                                frequency_alt = frequencies[voices - 2];
                            }
                        } else {
                            frequency_alt = frequencies[voices - 2];
                        }

                        #ifdef VIBRATO_ENABLE
                            if (vibrato_strength > 0) {
                                freq_alt = vibrato(frequency_alt);
                            } else {
                                freq_alt = frequency_alt;
                            }
                        #else
                            freq_alt = frequency_alt;
                        #endif
                    }

                    if (envelope_index < 65535) {
                        envelope_index++;
                    }

                    freq_alt = voice_envelope(freq_alt);

                    if (freq_alt < 30.517578125) {
                        freq_alt = 30.52;
                    }

                    TIMER_1_PERIOD = (uint16_t)(((float)F_CPU) / (freq_alt * CPU_PRESCALER));
                    TIMER_1_DUTY_CYCLE = (uint16_t)((((float)F_CPU) / (freq_alt * CPU_PRESCALER)) * note_timbre);
                }
            #endif

            if (polyphony_rate > 0) {
                if (voices > 1) {
                    voice_place %= voices;
                    if (place++ > (frequencies[voice_place] / polyphony_rate / CPU_PRESCALER)) {
                        voice_place = (voice_place + 1) % voices;
                        place = 0.0;
                    }
                }

                #ifdef VIBRATO_ENABLE
                    if (vibrato_strength > 0) {
                        freq = vibrato(frequencies[voice_place]);
                    } else {
                        freq = frequencies[voice_place];
                    }
                #else
                    freq = frequencies[voice_place];
                #endif
            } else {
                if (glissando) {
                    if (frequency != 0 && frequency < frequencies[voices - 1] && frequency < frequencies[voices - 1] * pow(2, -440/frequencies[voices - 1]/12/2)) {
                        frequency = frequency * pow(2, 440/frequency/12/2);
                    } else if (frequency != 0 && frequency > frequencies[voices - 1] && frequency > frequencies[voices - 1] * pow(2, 440/frequencies[voices - 1]/12/2)) {
                        frequency = frequency * pow(2, -440/frequency/12/2);
                    } else {
                        frequency = frequencies[voices - 1];
                    }
                } else {
                    frequency = frequencies[voices - 1];
                }

                #ifdef VIBRATO_ENABLE
                    if (vibrato_strength > 0) {
                        freq = vibrato(frequency);
                    } else {
                        freq = frequency;
                    }
                #else
                    freq = frequency;
                #endif
            }

            if (envelope_index < 65535) {
                envelope_index++;
            }

            freq = voice_envelope(freq);

            if (freq < 30.517578125) {
                freq = 30.52;
            }

            TIMER_3_PERIOD = (uint16_t)(((float)F_CPU) / (freq * CPU_PRESCALER));
            TIMER_3_DUTY_CYCLE = (uint16_t)((((float)F_CPU) / (freq * CPU_PRESCALER)) * note_timbre);
        }
    }

    if (playing_notes) {
        if (note_frequency > 0) {
            #ifdef VIBRATO_ENABLE
                if (vibrato_strength > 0) {
                    freq = vibrato(note_frequency);
                } else {
                    freq = note_frequency;
                }
            #else
                    freq = note_frequency;
            #endif

            if (envelope_index < 65535) {
                envelope_index++;
            }
            freq = voice_envelope(freq);

            TIMER_3_PERIOD = (uint16_t)(((float)F_CPU) / (freq * CPU_PRESCALER));
            TIMER_3_DUTY_CYCLE = (uint16_t)((((float)F_CPU) / (freq * CPU_PRESCALER)) * note_timbre);
        } else {
            TIMER_3_PERIOD = 0;
            TIMER_3_DUTY_CYCLE = 0;
        }

        note_position++;
        bool end_of_note = false;
        if (TIMER_3_PERIOD > 0) {
            if (!note_resting) 
                end_of_note = (note_position >= (note_length / TIMER_3_PERIOD * 0xFFFF - 1));
            else
                end_of_note = (note_position >= (note_length));
        } else {
            end_of_note = (note_position >= (note_length));
        }

        if (end_of_note) {
            current_note++;
            if (current_note >= notes_count) {
                if (notes_repeat) {
                    current_note = 0;
                } else {
                    DISABLE_AUDIO_COUNTER_3_ISR;
                    DISABLE_AUDIO_COUNTER_3_OUTPUT;
                    playing_notes = false;
                    return;
                }
            }
            if (!note_resting) {
                note_resting = true;
                current_note--;
                if ((*notes_pointer)[current_note][0] == (*notes_pointer)[current_note + 1][0]) {
                    note_frequency = 0;
                    note_length = 1;
                } else {
                    note_frequency = (*notes_pointer)[current_note][0];
                    note_length = 1;
                }
            } else {
                note_resting = false;
                envelope_index = 0;
                note_frequency = (*notes_pointer)[current_note][0];
                note_length = ((*notes_pointer)[current_note][1] / 4) * (((float)note_tempo) / 100);
            }

            note_position = 0;
        }
    }

    if (!audio_config.enable) {
        playing_notes = false;
        playing_note = false;
    }
}
#endif

#if defined(B5_AUDIO) || defined(B6_AUDIO) || defined(B7_AUDIO)
ISR(TIMER1_COMPA_vect)
{
    #if (defined(B5_AUDIO) || defined(B6_AUDIO) || defined(B7_AUDIO)) && !defined(C6_AUDIO)
    float freq = 0;

    if (playing_note) {
        if (voices > 0) {
            if (polyphony_rate > 0) {
                if (voices > 1) {
                    voice_place %= voices;
                    if (place++ > (frequencies[voice_place] / polyphony_rate / CPU_PRESCALER)) {
                        voice_place = (voice_place + 1) % voices;
                        place = 0.0;
                    }
                }

                #ifdef VIBRATO_ENABLE
                    if (vibrato_strength > 0) {
                        freq = vibrato(frequencies[voice_place]);
                    } else {
                        freq = frequencies[voice_place];
                    }
                #else
                    freq = frequencies[voice_place];
                #endif
            } else {
                if (glissando) {
                    if (frequency != 0 && frequency < frequencies[voices - 1] && frequency < frequencies[voices - 1] * pow(2, -440/frequencies[voices - 1]/12/2)) {
                        frequency = frequency * pow(2, 440/frequency/12/2);
                    } else if (frequency != 0 && frequency > frequencies[voices - 1] && frequency > frequencies[voices - 1] * pow(2, 440/frequencies[voices - 1]/12/2)) {
                        frequency = frequency * pow(2, -440/frequency/12/2);
                    } else {
                        frequency = frequencies[voices - 1];
                    }
                } else {
                    frequency = frequencies[voices - 1];
                }

                #ifdef VIBRATO_ENABLE
                    if (vibrato_strength > 0) {
                        freq = vibrato(frequency);
                    } else {
                        freq = frequency;
                    }
                #else
                    freq = frequency;
                #endif
            }

            if (envelope_index < 65535) {
                envelope_index++;
            }

            freq = voice_envelope(freq);

            if (freq < 30.517578125) {
                freq = 30.52;
            }

            TIMER_1_PERIOD = (uint16_t)(((float)F_CPU) / (freq * CPU_PRESCALER));
            TIMER_1_DUTY_CYCLE = (uint16_t)((((float)F_CPU) / (freq * CPU_PRESCALER)) * note_timbre);
        }
    }

    if (playing_notes) {
        if (note_frequency > 0) {
            #ifdef VIBRATO_ENABLE
                if (vibrato_strength > 0) {
                    freq = vibrato(note_frequency);
                } else {
                    freq = note_frequency;
                }
            #else
                    freq = note_frequency;
            #endif

            if (envelope_index < 65535) {
                envelope_index++;
            }
            freq = voice_envelope(freq);

            TIMER_1_PERIOD = (uint16_t)(((float)F_CPU) / (freq * CPU_PRESCALER));
            TIMER_1_DUTY_CYCLE = (uint16_t)((((float)F_CPU) / (freq * CPU_PRESCALER)) * note_timbre);
        } else {
            TIMER_1_PERIOD = 0;
            TIMER_1_DUTY_CYCLE = 0;
        }

        note_position++;
        bool end_of_note = false;
        if (TIMER_1_PERIOD > 0) {
            if (!note_resting) 
                end_of_note = (note_position >= (note_length / TIMER_1_PERIOD * 0xFFFF - 1));
            else
                end_of_note = (note_position >= (note_length));
        } else {
            end_of_note = (note_position >= (note_length));
        }

        if (end_of_note) {
            current_note++;
            if (current_note >= notes_count) {
                if (notes_repeat) {
                    current_note = 0;
                } else {
                    DISABLE_AUDIO_COUNTER_1_ISR;
                    DISABLE_AUDIO_COUNTER_1_OUTPUT;
                    playing_notes = false;
                    return;
                }
            }
            if (!note_resting) {
                note_resting = true;
                current_note--;
                if ((*notes_pointer)[current_note][0] == (*notes_pointer)[current_note + 1][0]) {
                    note_frequency = 0;
                    note_length = 1;
                } else {
                    note_frequency = (*notes_pointer)[current_note][0];
                    note_length = 1;
                }
            } else {
                note_resting = false;
                envelope_index = 0;
                note_frequency = (*notes_pointer)[current_note][0];
                note_length = ((*notes_pointer)[current_note][1] / 4) * (((float)note_tempo) / 100);
            }

            note_position = 0;
        }
    }

    if (!audio_config.enable) {
        playing_notes = false;
        playing_note = false;
    }
#endif
}
#endif

void play_note(float freq, int vol) {

    dprintf("audio play note freq=%d vol=%d", (int)freq, vol);

    if (!audio_initialized) {
        audio_init();
    }

    if (audio_config.enable && voices < 8) {
        #ifdef C6_AUDIO
            DISABLE_AUDIO_COUNTER_3_ISR;
        #endif
        #if defined(B5_AUDIO) || defined(B6_AUDIO) || defined(B7_AUDIO)
            DISABLE_AUDIO_COUNTER_1_ISR;
        #endif

        // Cancel notes if notes are playing
        if (playing_notes)
            stop_all_notes();

        playing_note = true;

        envelope_index = 0;

        if (freq > 0) {
            frequencies[voices] = freq;
            volumes[voices] = vol;
            voices++;
        }

        #ifdef C6_AUDIO
            ENABLE_AUDIO_COUNTER_3_ISR;
            ENABLE_AUDIO_COUNTER_3_OUTPUT;
        #endif
        #if defined(B5_AUDIO) || defined(B6_AUDIO) || defined(B7_AUDIO)
            #ifdef C6_AUDIO
            if (voices > 1) {
                ENABLE_AUDIO_COUNTER_1_ISR;
                ENABLE_AUDIO_COUNTER_1_OUTPUT;
            }
            #else
            ENABLE_AUDIO_COUNTER_1_ISR;
            ENABLE_AUDIO_COUNTER_1_OUTPUT;
            #endif
        #endif
    }

}

void play_notes(float (*np)[][2], uint16_t n_count, bool n_repeat)
{

    if (!audio_initialized) {
        audio_init();
    }

    if (audio_config.enable) {

        #ifdef C6_AUDIO
            DISABLE_AUDIO_COUNTER_3_ISR;
        #endif
        #if defined(B5_AUDIO) || defined(B6_AUDIO) || defined(B7_AUDIO)
            DISABLE_AUDIO_COUNTER_1_ISR;
        #endif

        // Cancel note if a note is playing
        if (playing_note)
            stop_all_notes();

        playing_notes = true;

        notes_pointer = np;
        notes_count = n_count;
        notes_repeat = n_repeat;

        place = 0;
        current_note = 0;

        note_frequency = (*notes_pointer)[current_note][0];
        note_length = ((*notes_pointer)[current_note][1] / 4) * (((float)note_tempo) / 100);
        note_position = 0;


        #ifdef C6_AUDIO
            ENABLE_AUDIO_COUNTER_3_ISR;
            ENABLE_AUDIO_COUNTER_3_OUTPUT;
        #endif
        #if defined(B5_AUDIO) || defined(B6_AUDIO) || defined(B7_AUDIO)
            #ifndef C6_AUDIO
            ENABLE_AUDIO_COUNTER_1_ISR;
            ENABLE_AUDIO_COUNTER_1_OUTPUT;
            #endif
        #endif
    }

}

bool is_playing_notes(void) {
    return playing_notes;
}

bool is_audio_on(void) {
    return (audio_config.enable != 0);
}

void audio_toggle(void) {
    audio_config.enable ^= 1;
    eeconfig_update_audio(audio_config.raw);
    if (audio_config.enable)
        audio_on_user();
}

void audio_on(void) {
    audio_config.enable = 1;
    eeconfig_update_audio(audio_config.raw);
    audio_on_user();
    PLAY_SONG(audio_on_song);
}

void audio_off(void) {
    PLAY_SONG(audio_off_song);
    wait_ms(100);
    stop_all_notes();
    audio_config.enable = 0;
    eeconfig_update_audio(audio_config.raw);
}

#ifdef VIBRATO_ENABLE

// Vibrato rate functions

void set_vibrato_rate(float rate) {
    vibrato_rate = rate;
}

void increase_vibrato_rate(float change) {
    vibrato_rate *= change;
}

void decrease_vibrato_rate(float change) {
    vibrato_rate /= change;
}

#ifdef VIBRATO_STRENGTH_ENABLE

void set_vibrato_strength(float strength) {
    vibrato_strength = strength;
}

void increase_vibrato_strength(float change) {
    vibrato_strength *= change;
}

void decrease_vibrato_strength(float change) {
    vibrato_strength /= change;
}

#endif  /* VIBRATO_STRENGTH_ENABLE */

#endif /* VIBRATO_ENABLE */

// Polyphony functions

void set_polyphony_rate(float rate) {
    polyphony_rate = rate;
}

void enable_polyphony() {
    polyphony_rate = 5;
}

void disable_polyphony() {
    polyphony_rate = 0;
}

void increase_polyphony_rate(float change) {
    polyphony_rate *= change;
}

void decrease_polyphony_rate(float change) {
    polyphony_rate /= change;
}

// Timbre function

void set_timbre(float timbre) {
    note_timbre = timbre;
}

// Tempo functions

void set_tempo(uint8_t tempo) {
    note_tempo = tempo;
}

void decrease_tempo(uint8_t tempo_change) {
    note_tempo += tempo_change;
}

void increase_tempo(uint8_t tempo_change) {
    if (note_tempo - tempo_change < 10) {
        note_tempo = 10;
    } else {
        note_tempo -= tempo_change;
    }
}<|MERGE_RESOLUTION|>--- conflicted
+++ resolved
@@ -186,42 +186,32 @@
         //    PORTC &= ~_BV(PORTC6); 
         #endif
 
-<<<<<<< HEAD
         #ifdef B5_AUDIO
             DDRB |= _BV(PORTB5);
         //#else
         //    DDRB |= _BV(PORTB5); // Same as with PC6
         //    PORTB &= ~_BV(PORTB5);
         #endif
-=======
-    #ifdef B6_AUDIO
-        DDRB |= _BV(PORTB6);
-    #else
-        DDRB |= _BV(PORTB6);
-        PORTB &= ~_BV(PORTB6);
-    #endif
-
-    #ifdef B7_AUDIO
-        DDRB |= _BV(PORTB7);
-    #else
-        DDRB |= _BV(PORTB7);
-        PORTB &= ~_BV(PORTB7);
-    #endif
-
-    #ifdef C6_AUDIO
-        DISABLE_AUDIO_COUNTER_3_ISR;
-    #endif
-    
-    #if defined(B5_AUDIO) || defined(B6_AUDIO) || defined(B7_AUDIO)
-        DISABLE_AUDIO_COUNTER_1_ISR;
-    #endif
->>>>>>> 5cc7df87
+
+        #ifdef B6_AUDIO
+            DDRB |= _BV(PORTB6);
+        // #else
+        //     DDRB |= _BV(PORTB6);
+        //     PORTB &= ~_BV(PORTB6);
+        #endif
+
+        #ifdef B7_AUDIO
+            DDRB |= _BV(PORTB7);
+        // #else
+        //     DDRB |= _BV(PORTB7);
+        //     PORTB &= ~_BV(PORTB7);
+        #endif
 
         #ifdef C6_AUDIO
             DISABLE_AUDIO_COUNTER_3_ISR;
         #endif
         
-        #ifdef B5_AUDIO
+        #if defined(B5_AUDIO) || defined(B6_AUDIO) || defined(B7_AUDIO)
             DISABLE_AUDIO_COUNTER_1_ISR;
         #endif
 
@@ -230,21 +220,14 @@
         // Waveform Generation Mode (WGM3n) = 0b1110 = Fast PWM Mode 14 (Period = ICR3, Duty Cycle = OCR3A)
         // Clock Select (CS3n) = 0b010 = Clock / 8
 
-<<<<<<< HEAD
         #ifdef C6_AUDIO
             TCCR3A = (0 << COM3A1) | (0 << COM3A0) | (1 << WGM31) | (0 << WGM30);
             TCCR3B = (1 << WGM33)  | (1 << WGM32)  | (0 << CS32)  | (1 << CS31) | (0 << CS30);
         #endif
 
-        #ifdef B5_AUDIO
+        #if defined(B5_AUDIO) || defined(B6_AUDIO) || defined(B7_AUDIO)
             TCCR1A = (0 << COM1A1) | (0 << COM1A0) | (1 << WGM11) | (0 << WGM10);
             TCCR1B = (1 << WGM13)  | (1 << WGM12)  | (0 << CS12)  | (1 << CS11) | (0 << CS10);
-=======
-    #if defined(B5_AUDIO) || defined(B6_AUDIO) || defined(B7_AUDIO)
-        TCCR1A = (0 << COM1A1) | (0 << COM1A0) | (1 << WGM11) | (0 << WGM10);
-        TCCR1B = (1 << WGM13)  | (1 << WGM12)  | (0 << CS12)  | (1 << CS11) | (0 << CS10);
-    #endif
->>>>>>> 5cc7df87
 
             TIMER_1_PERIOD = (uint16_t)(((float)F_CPU) / (440 * CPU_PRESCALER));
             TIMER_1_DUTY_CYCLE = (uint16_t)((((float)F_CPU) / (440 * CPU_PRESCALER)) * note_timbre);
