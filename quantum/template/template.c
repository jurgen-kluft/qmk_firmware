#include "%KEYBOARD%.h"

__attribute__ ((weak))
<<<<<<< HEAD
void * matrix_init_user(void) {
	// leave this function blank - it can be defined in a keymap file
	return NULL;
};

__attribute__ ((weak))
void * matrix_scan_user(void) {
	// leave this function blank - it can be defined in a keymap file
	return NULL;
};

__attribute__ ((weak))
void * led_set_user(uint8_t usb_led) {
	// leave this function blank - it can be defined in a keymap file
	return NULL;
};
=======
void matrix_init_user(void) {
	// leave these blank
}

__attribute__ ((weak))
void matrix_scan_user(void) {
	// leave these blank
}
>>>>>>> 403d756a

void matrix_init_kb(void) {
	// put your keyboard start-up code here
	// runs once when the firmware starts up
<<<<<<< HEAD
	
	if (matrix_init_user) {
		(*matrix_init_user)();
	}
	return NULL;
};

void * matrix_scan_kb(void) {
    // put your looping keyboard code here
    // runs every cycle (a lot)

	if (matrix_scan_user) {
		(*matrix_scan_user)();
	}
	return NULL;
};

void * led_set_kb(uint8_t usb_led) {
	// put your keyboard LED indicator (ex: Caps Lock LED) toggling code here

	if (led_set_user) {
		(*led_set_user)(usb_led);
	}
	return NULL;
};
=======
	matrix_init_user();
}

void matrix_scan_kb(void) {
	// put your looping keyboard code here
	// runs every cycle (a lot)
	matrix_scan_user();
}
>>>>>>> 403d756a
<|MERGE_RESOLUTION|>--- conflicted
+++ resolved
@@ -1,70 +1,39 @@
 #include "%KEYBOARD%.h"
 
 __attribute__ ((weak))
-<<<<<<< HEAD
-void * matrix_init_user(void) {
+void matrix_init_user(void) {
 	// leave this function blank - it can be defined in a keymap file
 	return NULL;
 };
 
 __attribute__ ((weak))
-void * matrix_scan_user(void) {
+void matrix_scan_user(void) {
 	// leave this function blank - it can be defined in a keymap file
 	return NULL;
 };
 
 __attribute__ ((weak))
-void * led_set_user(uint8_t usb_led) {
+void led_set_user(uint8_t usb_led) {
 	// leave this function blank - it can be defined in a keymap file
 	return NULL;
 };
-=======
-void matrix_init_user(void) {
-	// leave these blank
-}
-
-__attribute__ ((weak))
-void matrix_scan_user(void) {
-	// leave these blank
-}
->>>>>>> 403d756a
 
 void matrix_init_kb(void) {
 	// put your keyboard start-up code here
 	// runs once when the firmware starts up
-<<<<<<< HEAD
 	
-	if (matrix_init_user) {
-		(*matrix_init_user)();
-	}
-	return NULL;
+	matrix_init_user();
 };
 
-void * matrix_scan_kb(void) {
+void matrix_scan_kb(void) {
     // put your looping keyboard code here
     // runs every cycle (a lot)
 
-	if (matrix_scan_user) {
-		(*matrix_scan_user)();
-	}
-	return NULL;
+	matrix_scan_user();
 };
 
-void * led_set_kb(uint8_t usb_led) {
+void led_set_kb(uint8_t usb_led) {
 	// put your keyboard LED indicator (ex: Caps Lock LED) toggling code here
 
-	if (led_set_user) {
-		(*led_set_user)(usb_led);
-	}
-	return NULL;
-};
-=======
-	matrix_init_user();
-}
-
-void matrix_scan_kb(void) {
-	// put your looping keyboard code here
-	// runs every cycle (a lot)
-	matrix_scan_user();
-}
->>>>>>> 403d756a
+	led_set_user(usb_led);
+};