--- conflicted
+++ resolved
@@ -12,17 +12,6 @@
 
 def yapf_run(files):
     edit = '--diff' if cli.args.dry_run else '--in-place'
-<<<<<<< HEAD
-    yapf_cmd = ['yapf', '-vv', '--recursive', edit, 'lib/python']
-    try:
-        cli.run(yapf_cmd, check=True, capture_output=False, stdin=DEVNULL)
-        cli.log.info('Python code in `lib/python` is correctly formatted.')
-        return True
-
-    except CalledProcessError:
-        if cli.args.dry_run:
-            cli.log.error('Python code in `lib/python` is incorrectly formatted!')
-=======
     yapf_cmd = ['yapf', '-vv', '--recursive', edit, *files]
     try:
         cli.run(yapf_cmd, check=True, capture_output=False, stdin=DEVNULL)
@@ -40,7 +29,6 @@
     for file in files:
         if file and file.name.split('.')[-1] in py_file_suffixes:
             yield file
->>>>>>> 94b53502
         else:
             cli.log.debug('Skipping file %s', file)
 
