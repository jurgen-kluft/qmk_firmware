--- conflicted
+++ resolved
@@ -8,11 +8,8 @@
 
 from . import c2json
 from . import cformat
-<<<<<<< HEAD
 from . import chibios
-=======
 from . import clean
->>>>>>> c7316289
 from . import compile
 from . import config
 from . import docs
