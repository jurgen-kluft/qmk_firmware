"""Functions that help us work with files and folders.
"""
import logging
import os
import argparse
from pathlib import Path

from qmk.constants import MAX_KEYBOARD_SUBFOLDERS, QMK_FIRMWARE, QMK_USERSPACE, HAS_QMK_USERSPACE
from qmk.errors import NoSuchKeyboardError


def is_keyboard(keyboard_name):
    """Returns True if `keyboard_name` is a keyboard we can compile.
    """
<<<<<<< HEAD
    if keyboard_name:
        keyboard_path = QMK_FIRMWARE / 'keyboards' / keyboard_name
        rules_mk = keyboard_path / 'rules.mk'
        keyboard_json = keyboard_path / 'keyboard.json'

        return rules_mk.exists() or keyboard_json.exists()
=======
    if not keyboard_name:
        return False

    # keyboard_name values of 'c:/something' or '/something' trigger append issues
    # due to "If the argument is an absolute path, the previous path is ignored"
    # however it should always be a folder located under qmk_firmware/keyboards
    if Path(keyboard_name).is_absolute():
        return False

    keyboard_path = QMK_FIRMWARE / 'keyboards' / keyboard_name
    rules_mk = keyboard_path / 'rules.mk'

    return rules_mk.exists()
>>>>>>> fb11330e


def under_qmk_firmware(path=Path(os.environ['ORIG_CWD'])):
    """Returns a Path object representing the relative path under qmk_firmware, or None.
    """
    try:
        return path.relative_to(QMK_FIRMWARE)
    except ValueError:
        return None


def under_qmk_userspace(path=Path(os.environ['ORIG_CWD'])):
    """Returns a Path object representing the relative path under $QMK_USERSPACE, or None.
    """
    try:
        if HAS_QMK_USERSPACE:
            return path.relative_to(QMK_USERSPACE)
    except ValueError:
        pass
    return None


def is_under_qmk_firmware(path=Path(os.environ['ORIG_CWD'])):
    """Returns a boolean if the input path is a child under qmk_firmware.
    """
    if path is None:
        return False
    try:
        return Path(os.path.commonpath([Path(path), QMK_FIRMWARE])) == QMK_FIRMWARE
    except ValueError:
        return False


def is_under_qmk_userspace(path=Path(os.environ['ORIG_CWD'])):
    """Returns a boolean if the input path is a child under $QMK_USERSPACE.
    """
    if path is None:
        return False
    try:
        if HAS_QMK_USERSPACE:
            return Path(os.path.commonpath([Path(path), QMK_USERSPACE])) == QMK_USERSPACE
    except ValueError:
        return False


def keyboard(keyboard_name):
    """Returns the path to a keyboard's directory relative to the qmk root.
    """
    return Path('keyboards') / keyboard_name


def keymaps(keyboard_name):
    """Returns all of the `keymaps/` directories for a given keyboard.

    Args:

        keyboard_name
            The name of the keyboard. Example: clueboard/66/rev3
    """
    keyboard_folder = keyboard(keyboard_name)
    found_dirs = []

    if HAS_QMK_USERSPACE:
        this_keyboard_folder = Path(QMK_USERSPACE) / keyboard_folder
        for _ in range(MAX_KEYBOARD_SUBFOLDERS):
            if (this_keyboard_folder / 'keymaps').exists():
                found_dirs.append((this_keyboard_folder / 'keymaps').resolve())

            this_keyboard_folder = this_keyboard_folder.parent
            if this_keyboard_folder.resolve() == QMK_USERSPACE.resolve():
                break

        # We don't have any relevant keymap directories in userspace, so we'll use the fully-qualified path instead.
        if len(found_dirs) == 0:
            found_dirs.append((QMK_USERSPACE / keyboard_folder / 'keymaps').resolve())

    this_keyboard_folder = QMK_FIRMWARE / keyboard_folder
    for _ in range(MAX_KEYBOARD_SUBFOLDERS):
        if (this_keyboard_folder / 'keymaps').exists():
            found_dirs.append((this_keyboard_folder / 'keymaps').resolve())

        this_keyboard_folder = this_keyboard_folder.parent
        if this_keyboard_folder.resolve() == QMK_FIRMWARE.resolve():
            break

    if len(found_dirs) > 0:
        return found_dirs

    logging.error('Could not find the keymaps directory!')
    raise NoSuchKeyboardError('Could not find keymaps directory for: %s' % keyboard_name)


def keymap(keyboard_name, keymap_name):
    """Locate the directory of a given keymap.

    Args:

        keyboard_name
            The name of the keyboard. Example: clueboard/66/rev3
        keymap_name
            The name of the keymap. Example: default
    """
    for keymap_dir in keymaps(keyboard_name):
        if (keymap_dir / keymap_name).exists():
            return (keymap_dir / keymap_name).resolve()


def normpath(path):
    """Returns a `pathlib.Path()` object for a given path.

    This will use the path to a file as seen from the directory the script was called from. You should use this to normalize filenames supplied from the command line.
    """
    path = Path(path)

    if path.is_absolute():
        return path

    return Path(os.environ['ORIG_CWD']) / path


class FileType(argparse.FileType):
    def __init__(self, *args, **kwargs):
        # Use UTF8 by default for stdin
        if 'encoding' not in kwargs:
            kwargs['encoding'] = 'UTF-8'
        return super().__init__(*args, **kwargs)

    def __call__(self, string):
        """normalize and check exists
            otherwise magic strings like '-' for stdin resolve to bad paths
        """
        norm = normpath(string)
        return norm if norm.exists() else super().__call__(string)<|MERGE_RESOLUTION|>--- conflicted
+++ resolved
@@ -12,14 +12,6 @@
 def is_keyboard(keyboard_name):
     """Returns True if `keyboard_name` is a keyboard we can compile.
     """
-<<<<<<< HEAD
-    if keyboard_name:
-        keyboard_path = QMK_FIRMWARE / 'keyboards' / keyboard_name
-        rules_mk = keyboard_path / 'rules.mk'
-        keyboard_json = keyboard_path / 'keyboard.json'
-
-        return rules_mk.exists() or keyboard_json.exists()
-=======
     if not keyboard_name:
         return False
 
@@ -31,9 +23,9 @@
 
     keyboard_path = QMK_FIRMWARE / 'keyboards' / keyboard_name
     rules_mk = keyboard_path / 'rules.mk'
+    keyboard_json = keyboard_path / 'keyboard.json'
 
-    return rules_mk.exists()
->>>>>>> fb11330e
+    return rules_mk.exists() or keyboard_json.exists()
 
 
 def under_qmk_firmware(path=Path(os.environ['ORIG_CWD'])):
