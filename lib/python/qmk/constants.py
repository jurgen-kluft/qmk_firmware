"""Information that should be available to the python library.
"""
from os import environ
from datetime import date
from pathlib import Path

# The root of the qmk_firmware tree.
QMK_FIRMWARE = Path.cwd()

# Upstream repo url
QMK_FIRMWARE_UPSTREAM = 'qmk/qmk_firmware'

# This is the number of directories under `qmk_firmware/keyboards` that will be traversed. This is currently a limitation of our make system.
MAX_KEYBOARD_SUBFOLDERS = 5

# Supported processor types
CHIBIOS_PROCESSORS = 'cortex-m0', 'cortex-m0plus', 'cortex-m3', 'cortex-m4', 'MKL26Z64', 'MK20DX128', 'MK20DX256', 'MK66FX1M0', 'STM32F042', 'STM32F072', 'STM32F103', 'STM32F303', 'STM32F401', 'STM32F405', 'STM32F407', 'STM32F411', 'STM32F446', 'STM32G431', 'STM32G474', 'STM32L412', 'STM32L422', 'STM32L432', 'STM32L433', 'STM32L442', 'STM32L443', 'GD32VF103', 'WB32F3G71'
LUFA_PROCESSORS = 'at90usb162', 'atmega16u2', 'atmega32u2', 'atmega16u4', 'atmega32u4', 'at90usb646', 'at90usb647', 'at90usb1286', 'at90usb1287', None
VUSB_PROCESSORS = 'atmega32a', 'atmega328p', 'atmega328', 'attiny85'

# Bootloaders of the supported processors
MCU2BOOTLOADER = {
    "MKL26Z64": "halfkay",
    "MK20DX128": "halfkay",
    "MK20DX256": "halfkay",
    "MK66FX1M0": "halfkay",
    "STM32F042": "stm32-dfu",
    "STM32F072": "stm32-dfu",
    "STM32F103": "stm32duino",
    "STM32F303": "stm32-dfu",
    "STM32F401": "stm32-dfu",
    "STM32F405": "stm32-dfu",
    "STM32F407": "stm32-dfu",
    "STM32F411": "stm32-dfu",
    "STM32F446": "stm32-dfu",
    "STM32G431": "stm32-dfu",
    "STM32G474": "stm32-dfu",
    "STM32L412": "stm32-dfu",
    "STM32L422": "stm32-dfu",
    "STM32L432": "stm32-dfu",
    "STM32L433": "stm32-dfu",
    "STM32L442": "stm32-dfu",
    "STM32L443": "stm32-dfu",
    "GD32VF103": "gd32v-dfu",
    "WB32F3G71": "wb32-dfu",
    "atmega16u2": "atmel-dfu",
    "atmega32u2": "atmel-dfu",
    "atmega16u4": "atmel-dfu",
    "atmega32u4": "atmel-dfu",
    "at90usb162": "atmel-dfu",
    "at90usb646": "atmel-dfu",
    "at90usb647": "atmel-dfu",
    "at90usb1286": "atmel-dfu",
    "at90usb1287": "atmel-dfu",
    "atmega32a": "bootloadhid",
    "atmega328p": "usbasploader",
    "atmega328": "usbasploader",
}

# Common format strings
DATE_FORMAT = '%Y-%m-%d'
DATETIME_FORMAT = '%Y-%m-%d %H:%M:%S %Z'
TIME_FORMAT = '%H:%M:%S'

# Used when generating matrix locations
COL_LETTERS = 'ABCDEFGHIJKLMNOPQRSTUVWXYZabcdefghijilmnopqrstuvwxyz'
ROW_LETTERS = '0123456789ABCDEFGHIJKLMNOPQRSTUVWXYZabcdefghijklmnop'

# Mapping between info.json and config.h keys
LED_INDICATORS = {
    'caps_lock': 'LED_CAPS_LOCK_PIN',
    'num_lock': 'LED_NUM_LOCK_PIN',
    'scroll_lock': 'LED_SCROLL_LOCK_PIN',
}

# Constants that should match their counterparts in make
BUILD_DIR = environ.get('BUILD_DIR', '.build')
KEYBOARD_OUTPUT_PREFIX = f'{BUILD_DIR}/obj_'

# Headers for generated files
<<<<<<< HEAD
this_year = date.today().year
GPL2_HEADER_C_LIKE = f'''\
/* Copyright {this_year} QMK
 *
 * This program is free software: you can redistribute it and/or modify
 * it under the terms of the GNU General Public License as published by
 * the Free Software Foundation, either version 2 of the License, or
 * (at your option) any later version.
 *
 * This program is distributed in the hope that it will be useful,
 * but WITHOUT ANY WARRANTY; without even the implied warranty of
 * MERCHANTABILITY or FITNESS FOR A PARTICULAR PURPOSE.  See the
 * GNU General Public License for more details.
 *
 * You should have received a copy of the GNU General Public License
 * along with this program.  If not, see <http://www.gnu.org/licenses/>.
 */
'''

GPL2_HEADER_SH_LIKE = f'''\
# Copyright {this_year} QMK
#
# This program is free software: you can redistribute it and/or modify
# it under the terms of the GNU General Public License as published by
# the Free Software Foundation, either version 2 of the License, or
# (at your option) any later version.
#
# This program is distributed in the hope that it will be useful,
# but WITHOUT ANY WARRANTY; without even the implied warranty of
# MERCHANTABILITY or FITNESS FOR A PARTICULAR PURPOSE.  See the
# GNU General Public License for more details.
#
# You should have received a copy of the GNU General Public License
# along with this program.  If not, see <http://www.gnu.org/licenses/>.
=======
GPL2_HEADER_C_LIKE = f'''\
// Copyright {date.today().year} QMK
// SPDX-License-Identifier: GPL-2.0-or-later
'''

GPL2_HEADER_SH_LIKE = f'''\
# Copyright {date.today().year} QMK
# SPDX-License-Identifier: GPL-2.0-or-later
>>>>>>> bffb209e
'''

GENERATED_HEADER_C_LIKE = '''\
/*******************************************************************************
  88888888888 888      d8b                .d888 d8b 888               d8b
      888     888      Y8P               d88P"  Y8P 888               Y8P
      888     888                        888        888
      888     88888b.  888 .d8888b       888888 888 888  .d88b.       888 .d8888b
      888     888 "88b 888 88K           888    888 888 d8P  Y8b      888 88K
      888     888  888 888 "Y8888b.      888    888 888 88888888      888 "Y8888b.
      888     888  888 888      X88      888    888 888 Y8b.          888      X88
      888     888  888 888  88888P'      888    888 888  "Y8888       888  88888P'
<<<<<<< HEAD

=======
>>>>>>> bffb209e
                                                        888                 888
                                                        888                 888
                                                        888                 888
     .d88b.   .d88b.  88888b.   .d88b.  888d888 8888b.  888888 .d88b.   .d88888
    d88P"88b d8P  Y8b 888 "88b d8P  Y8b 888P"      "88b 888   d8P  Y8b d88" 888
    888  888 88888888 888  888 88888888 888    .d888888 888   88888888 888  888
    Y88b 888 Y8b.     888  888 Y8b.     888    888  888 Y88b. Y8b.     Y88b 888
     "Y88888  "Y8888  888  888  "Y8888  888    "Y888888  "Y888 "Y8888   "Y88888
         888
    Y8b d88P
     "Y88P"
*******************************************************************************/
'''

GENERATED_HEADER_SH_LIKE = '''\
################################################################################
#
# 88888888888 888      d8b                .d888 d8b 888               d8b
#     888     888      Y8P               d88P"  Y8P 888               Y8P
#     888     888                        888        888
#     888     88888b.  888 .d8888b       888888 888 888  .d88b.       888 .d8888b
#     888     888 "88b 888 88K           888    888 888 d8P  Y8b      888 88K
#     888     888  888 888 "Y8888b.      888    888 888 88888888      888 "Y8888b.
#     888     888  888 888      X88      888    888 888 Y8b.          888      X88
#     888     888  888 888  88888P'      888    888 888  "Y8888       888  88888P'
#
#                                                       888                 888
#                                                       888                 888
#                                                       888                 888
#    .d88b.   .d88b.  88888b.   .d88b.  888d888 8888b.  888888 .d88b.   .d88888
#   d88P"88b d8P  Y8b 888 "88b d8P  Y8b 888P"      "88b 888   d8P  Y8b d88" 888
#   888  888 88888888 888  888 88888888 888    .d888888 888   88888888 888  888
#   Y88b 888 Y8b.     888  888 Y8b.     888    888  888 Y88b. Y8b.     Y88b 888
#    "Y88888  "Y8888  888  888  "Y8888  888    "Y888888  "Y888 "Y8888   "Y88888
#        888
#   Y8b d88P
#    "Y88P"
#
################################################################################
'''<|MERGE_RESOLUTION|>--- conflicted
+++ resolved
@@ -78,42 +78,6 @@
 KEYBOARD_OUTPUT_PREFIX = f'{BUILD_DIR}/obj_'
 
 # Headers for generated files
-<<<<<<< HEAD
-this_year = date.today().year
-GPL2_HEADER_C_LIKE = f'''\
-/* Copyright {this_year} QMK
- *
- * This program is free software: you can redistribute it and/or modify
- * it under the terms of the GNU General Public License as published by
- * the Free Software Foundation, either version 2 of the License, or
- * (at your option) any later version.
- *
- * This program is distributed in the hope that it will be useful,
- * but WITHOUT ANY WARRANTY; without even the implied warranty of
- * MERCHANTABILITY or FITNESS FOR A PARTICULAR PURPOSE.  See the
- * GNU General Public License for more details.
- *
- * You should have received a copy of the GNU General Public License
- * along with this program.  If not, see <http://www.gnu.org/licenses/>.
- */
-'''
-
-GPL2_HEADER_SH_LIKE = f'''\
-# Copyright {this_year} QMK
-#
-# This program is free software: you can redistribute it and/or modify
-# it under the terms of the GNU General Public License as published by
-# the Free Software Foundation, either version 2 of the License, or
-# (at your option) any later version.
-#
-# This program is distributed in the hope that it will be useful,
-# but WITHOUT ANY WARRANTY; without even the implied warranty of
-# MERCHANTABILITY or FITNESS FOR A PARTICULAR PURPOSE.  See the
-# GNU General Public License for more details.
-#
-# You should have received a copy of the GNU General Public License
-# along with this program.  If not, see <http://www.gnu.org/licenses/>.
-=======
 GPL2_HEADER_C_LIKE = f'''\
 // Copyright {date.today().year} QMK
 // SPDX-License-Identifier: GPL-2.0-or-later
@@ -122,7 +86,6 @@
 GPL2_HEADER_SH_LIKE = f'''\
 # Copyright {date.today().year} QMK
 # SPDX-License-Identifier: GPL-2.0-or-later
->>>>>>> bffb209e
 '''
 
 GENERATED_HEADER_C_LIKE = '''\
@@ -135,10 +98,6 @@
       888     888  888 888 "Y8888b.      888    888 888 88888888      888 "Y8888b.
       888     888  888 888      X88      888    888 888 Y8b.          888      X88
       888     888  888 888  88888P'      888    888 888  "Y8888       888  88888P'
-<<<<<<< HEAD
-
-=======
->>>>>>> bffb209e
                                                         888                 888
                                                         888                 888
                                                         888                 888
