--- conflicted
+++ resolved
@@ -8,9 +8,6 @@
 *.map
 *.sym
 tags
-<<<<<<< HEAD
 *~
-=======
 build/
-*.bak
->>>>>>> 60096e11
+*.bak