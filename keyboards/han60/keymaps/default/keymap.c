--- conflicted
+++ resolved
@@ -18,15 +18,6 @@
 const uint16_t PROGMEM keymaps[][MATRIX_ROWS][MATRIX_COLS] = {
     /* BASE */
     [0] = LAYOUT_all(
-<<<<<<< HEAD
-     QK_GESC,  KC_1,     KC_2,    KC_3,     KC_4,     KC_5,    KC_6,    KC_7,      KC_8,    KC_9,     KC_0,    KC_MINS,  KC_EQL,   KC_BSPC,  KC_DEL,  
-     KC_TAB,   KC_Q,     KC_W,    KC_E,     KC_R,     KC_T,    KC_Y,    KC_U,      KC_I,    KC_O,     KC_P,    KC_LBRC,  KC_RBRC,  KC_BSLS,
-     KC_CAPS,  KC_A,     KC_S,    KC_D,     KC_F,     KC_G,    KC_H,    KC_J,      KC_K,    KC_L,     KC_SCLN, KC_QUOT,            KC_ENT,   
-	 KC_LSFT,  KC_GRAVE, KC_Z,    KC_X,     KC_C,     KC_V,    KC_B,    KC_N,      KC_M,    KC_COMM,  KC_DOT,  KC_SLSH,  KC_RSFT,  KC_UP,    KC_SLSH,  	
-	 KC_LCTL,  KC_LCMD,  KC_LALT,                              KC_SPACE,                    KC_RALT,  KC_LEFT, MO(1),    KC_DOWN,  KC_RCTL,  KC_RGHT 	
-    ), 
-	/* FN */
-=======
         QK_GESC, KC_1,    KC_2,    KC_3,    KC_4,    KC_5,    KC_6,    KC_7,    KC_8,    KC_9,    KC_0,    KC_MINS, KC_EQL,  KC_BSPC, KC_DEL,
         KC_TAB,  KC_Q,    KC_W,    KC_E,    KC_R,    KC_T,    KC_Y,    KC_U,    KC_I,    KC_O,    KC_P,    KC_LBRC, KC_RBRC, KC_BSLS,
         KC_CAPS, KC_A,    KC_S,    KC_D,    KC_F,    KC_G,    KC_H,    KC_J,    KC_K,    KC_L,    KC_SCLN, KC_QUOT,          KC_ENT,
@@ -34,7 +25,6 @@
         KC_LCTL, KC_LCMD, KC_LALT,                            KC_SPC,                    KC_RALT, KC_LEFT, MO(1),   KC_DOWN, KC_RCTL, KC_RGHT
     ),
     /* FN */
->>>>>>> f100de88
     [1] = LAYOUT_all(
         QK_BOOT, KC_F1,   KC_F2,   KC_F3,   KC_F4,   KC_F5,   KC_F6,   KC_F7,   KC_F8,   KC_F9,   KC_F10,  KC_F11,  KC_F12,  KC_DEL,  _______,
         _______, _______, _______, _______, _______, _______, _______, _______, _______, _______, _______, _______, _______, _______,
