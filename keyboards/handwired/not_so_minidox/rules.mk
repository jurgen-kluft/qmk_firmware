--- conflicted
+++ resolved
@@ -11,22 +11,11 @@
 MOUSEKEY_ENABLE = yes       # Mouse keys
 EXTRAKEY_ENABLE = yes       # Audio control and System control
 CONSOLE_ENABLE = no         # Console for debug
-<<<<<<< HEAD
 COMMAND_ENABLE = no         # Commands for debug and configuration
-# Do not enable SLEEP_LED_ENABLE. it uses the same timer as BACKLIGHT_ENABLE
-SLEEP_LED_ENABLE = no       # Breathing sleep LED during USB suspend
 # if this doesn't work, see here: https://github.com/tmk/tmk_keyboard/wiki/FAQ#nkro-doesnt-work
 NKRO_ENABLE = no            # USB Nkey Rollover
 BACKLIGHT_ENABLE = no       # Enable keyboard backlight functionality
 RGBLIGHT_ENABLE = no        # Enable keyboard RGB underglow
 AUDIO_ENABLE = no           # Audio output
-=======
-COMMAND_ENABLE = yes        # Commands for debug and configuration
-NKRO_ENABLE = no            # Nkey Rollover - if this doesn't work, see here: https://github.com/tmk/tmk_keyboard/wiki/FAQ#nkro-doesnt-work
-BACKLIGHT_ENABLE = no      # Enable keyboard backlight functionality
-AUDIO_ENABLE = no           # Audio output
-RGBLIGHT_ENABLE = no       # Enable WS2812 RGB underlight. 
-USE_I2C = no
->>>>>>> c12b9976
 
 SPLIT_KEYBOARD = yes