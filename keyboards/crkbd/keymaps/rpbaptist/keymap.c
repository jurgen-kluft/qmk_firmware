// Copyright 2023 Your Name (@rpbaptist)
// SPDX-License-Identifier: GPL-2.0-or-later

#include "rpbaptist.h"

const uint16_t PROGMEM keymaps[][MATRIX_ROWS][MATRIX_COLS] = {
  [_COLEMAKDH] = LAYOUT_split_3x6_3( \
  //,-----------------------------------------------------.                    ,-----------------------------------------------------.
       KC_ESC,    KC_Q,    KC_W,    KC_F,    KC_P,    KC_B,                         KC_J,    KC_L,    KC_U,    KC_Y, KC_SCLN, BSP_DEL,\
  //|--------+--------+--------+--------+--------+--------|                    |--------+--------+--------+--------+--------+--------|
      TAB_NUM,    KC_A,    KC_R,    KC_S,    KC_T,    KC_G,                         KC_M,    KC_N,    KC_E,    KC_I,    KC_O, KC_QUOT,\
  //|--------+--------+--------+--------+--------+--------|                    |--------+--------+--------+--------+--------+--------|
      LCTL_BR,    KC_Z,    KC_X,    KC_C,    KC_D,    KC_V,                         KC_K,    KC_H, KC_COMM,  KC_DOT, KC_SLSH, RCTL_BR,\
  //|--------+--------+--------+--------+--------+--------+--------|  |--------+--------+--------+--------+--------+--------+--------|
                                          KC_LALT,   T_SYM, SFT_SPC,    SFT_ENT,   T_NAV, KC_RGUI \
                                      //`--------------------------'  `--------------------------'
  ),

  [_GAMING] = LAYOUT_split_3x6_3( \
  //,-----------------------------------------------------.                    ,-----------------------------------------------------.
      _______, _______, _______, _______, _______, _______,                      _______, _______, _______, _______, _______, KC_BSPC,\
  //|--------+--------+--------+--------+--------+--------|                    |--------+--------+--------+--------+--------+--------|
       KC_TAB, _______, _______, _______, _______, _______,                      _______, _______, _______, _______, _______, _______,\
  //|--------+--------+--------+--------+--------+--------|                    |--------+--------+--------+--------+--------+--------|
      KC_LCTL, _______, _______, _______, _______, _______,                      _______, _______, _______, _______, _______, KC_RCTL,\
  //|--------+--------+--------+--------+--------+--------+--------|  |--------+--------+--------+--------+--------+--------+--------|
                                          EXTALT, KC_LSFT,  KC_SPC,    _______, _______, _______ \
                                      //`--------------------------'  `--------------------------'
  ),

  [_WASD] = LAYOUT_split_3x6_3( \
  //,-----------------------------------------------------.                    ,-----------------------------------------------------.
      _______,    KC_T,    KC_Q,    KC_W,    KC_E,    KC_R,                         KC_Y,    KC_U,    KC_I,    KC_O,    KC_P, KC_BSPC,\
  //|--------+--------+--------+--------+--------+--------|                    |--------+--------+--------+--------+--------+--------|
       KC_TAB,    KC_G,    KC_A,    KC_S,    KC_D,    KC_F,                         KC_H,    KC_J,    KC_K,    KC_L, KC_SCLN, _______,\
  //|--------+--------+--------+--------+--------+--------|                    |--------+--------+--------+--------+--------+--------|
      KC_LCTL,    KC_B,    KC_Z,    KC_X,    KC_C,    KC_V,                         KC_N,    KC_M, _______, _______, _______, KC_RCTL,\
  //|--------+--------+--------+--------+--------+--------+--------|  |--------+--------+--------+--------+--------+--------+--------|
                                          EXTALT, KC_LSFT,  KC_SPC,    _______, _______, _______ \
                                      //`--------------------------'  `--------------------------'
  ),

  [_GAMING_EXT] = LAYOUT_split_3x6_3( \
  //,-----------------------------------------------------.                    ,-----------------------------------------------------.
       KC_GRV,    KC_Y,    KC_I,    KC_J,    KC_M,    KC_N,                      _______, _______, _______, _______, _______,  KC_DEL,\
  //|--------+--------+--------+--------+--------+--------|                    |--------+--------+--------+--------+--------+--------|
       KC_TAB,    KC_1,    KC_2,    KC_3,    KC_4,    KC_5,                         KC_6,    KC_7,    KC_8,    KC_9,    KC_0, _______,\
  //|--------+--------+--------+--------+--------+--------|                    |--------+--------+--------+--------+--------+--------|
      KC_CAPS,    KC_6,    KC_7, KC_LBRC, KC_RBRC, KC_BSLS,                      _______, _______, _______, _______, _______, _______,\
  //|--------+--------+--------+--------+--------+--------+--------|  |--------+--------+--------+--------+--------+--------+--------|
                                          _______, KC_LALT, KC_ENT,     KC_ENT, _______, _______ \
                                      //`--------------------------'  `--------------------------'
  ),

  [_NUMPAD] = LAYOUT_split_3x6_3( \
  //,-----------------------------------------------------.                    ,-----------------------------------------------------.
      _______, XXXXXXX, KC_MPRV, KC_VOLU, KC_MNXT, XXXXXXX,                       KC_EUR,    KC_7,    KC_8,    KC_9, _______, _______,\
  //|--------+--------+--------+--------+--------+--------|                    |--------+--------+--------+--------+--------+--------|
        S_NUM, XXXXXXX, KC_MSTP, KC_VOLD, KC_MPLY, XXXXXXX,                      KC_UNDS,    KC_4,    KC_5,    KC_6, KC_MINS, KC_PLUS,\
  //|--------+--------+--------+--------+--------+--------|                    |--------+--------+--------+--------+--------+--------|
      SC_LCPO, XXXXXXX, XXXXXXX, KC_MUTE, KC_PSCR,  KC_NUM,                       KC_EQL,    KC_1,    KC_2,    KC_3, KC_SLSH, KC_ASTR,\
  //|--------+--------+--------+--------+--------+--------+--------|  |--------+--------+--------+--------+--------+--------+--------|
                                          _______, _______, _______,    _______,    KC_0,  KC_DOT \
                                      //`--------------------------'  `--------------------------'
  ),

  [_SYM] = LAYOUT_split_3x6_3( \
  //,-----------------------------------------------------.                    ,-----------------------------------------------------.
       KC_GRV,    KC_1,    KC_2,    KC_3,    KC_4,    KC_5,                         KC_6,    KC_7,    KC_8,    KC_9,    KC_0, _______,\
  //|--------+--------+--------+--------+--------+--------|                    |--------+--------+--------+--------+--------+--------|
      KC_TILD, KC_EXLM,   KC_AT, KC_HASH,  KC_DLR, KC_PERC,                      KC_CIRC, KC_AMPR, KC_ASTR, KC_UNDS, KC_MINS, KC_PLUS,\
  //|--------+--------+--------+--------+--------+--------|                    |--------+--------+--------+--------+--------+--------|
      SC_LCPO, XXXXXXX, XXXXXXX, XXXXXXX,  KC_EUR, XXXXXXX,                       KC_EQL, KC_PIPE,   KC_LT,   KC_GT, KC_EXLM, SC_RCPC,\
  //|--------+--------+--------+--------+--------+--------+--------|  |--------+--------+--------+--------+--------+--------+--------|
                                          _______,   S_SYM, _______,    _______, _______, _______ \
                                      //`--------------------------'  `--------------------------'
  ),

  [_NAV] = LAYOUT_split_3x6_3( \
  //,-----------------------------------------------------.                    ,-----------------------------------------------------.
       KC_GRV,   KC_F1,   KC_F2,   KC_F3,   KC_F4,   KC_F5,                      KC_PGUP, KC_HOME,   KC_UP,  KC_END,  KC_INS, KC_BSPC,\
  //|--------+--------+--------+--------+--------+--------|                    |--------+--------+--------+--------+--------+--------|
      KC_TILD,   KC_F6,   KC_F7,   KC_F8,   KC_F9,  KC_F10,                      KC_PGDN, KC_LEFT, KC_DOWN, KC_RGHT, XXXXXXX, KC_RSFT,\
  //|--------+--------+--------+--------+--------+--------|                    |--------+--------+--------+--------+--------+--------|
      SC_LCPO,  KC_F11,  KC_F12,  KC_F13, KC_PSCR, KC_CAPS,                      WIN_CLS, TAB_BCK, TAB_CLS, TAB_FWD, KC_BSLS, SC_RCPC,\
  //|--------+--------+--------+--------+--------+--------+--------|  |--------+--------+--------+--------+--------+--------+---------|
                                          _______, _______, _______,    _______,   S_NAV, _______ \
                                      //`--------------------------'  `--------------------------'
  ),

  [_UTIL] = LAYOUT_split_3x6_3( \
  //,-----------------------------------------------------.                    ,-----------------------------------------------------.
      QK_BOOT, RGB_RST, XXXXXXX, XXXXXXX, XXXXXXX,  TYPING,                      RGB_ATG, XXXXXXX, XXXXXXX, RGB_IDL, RGB_UND, RGB_TOG,\
  //|--------+--------+--------+--------+--------+--------|                    |--------+--------+--------+--------+--------+--------|
      LCK_NMP, XXXXXXX, XXXXXXX, XXXXXXX, XXXXXXX,  GAMING,                      RGB_PST, XXXXXXX, RGB_SPI, RGB_HUI, RGB_SAI, RGB_VAI,\
  //|--------+--------+--------+--------+--------+--------|                    |--------+--------+--------+--------+--------+--------|
       EE_CLR, KC_SLEP, XXXXXXX, XXXXXXX, XXXXXXX,    WASD,                      RGB_PCT, XXXXXXX, RGB_SPD, RGB_HUD, RGB_SAD, RGB_VAD,\
  //|--------+--------+--------+--------+--------+--------+--------|  |--------+--------+--------+--------+--------+--------+--------|
                                          _______, _______, _______,    _______, _______, _______ \
                                      //`--------------------------'  `--------------------------'
  )
};

layer_state_t layer_state_set_user(layer_state_t state) {
    switch (get_highest_layer(default_layer_state)) {
        case _COLEMAKDH:
            state = update_tri_layer_state(state, _SYM, _NAV, _UTIL);
            break;
        case _GAMING:
        case _WASD:
            state = update_tri_layer_state(state, _GAMING_EXT, _NAV, _UTIL);
            break;
    }
    return state;
}

void suspend_power_down_keymap(void) {
#ifdef OLED_ENABLE
<<<<<<< HEAD
oled_rotation_t oled_init_user(oled_rotation_t rotation) {
    if (is_keyboard_master()) {
        return OLED_ROTATION_270;
    } else {
        return OLED_ROTATION_180;
    }
}

void render_crkbd_logo(void) {
    static const char PROGMEM crkbd_logo[] = {
        0x80, 0x81, 0x82, 0x83, 0x84, 0x85, 0x86, 0x87, 0x88, 0x89, 0x8a, 0x8b, 0x8c, 0x8d, 0x8e, 0x8f, 0x90, 0x91, 0x92, 0x93, 0x94,
        0xa0, 0xa1, 0xa2, 0xa3, 0xa4, 0xa5, 0xa6, 0xa7, 0xa8, 0xa9, 0xaa, 0xab, 0xac, 0xad, 0xae, 0xaf, 0xb0, 0xb1, 0xb2, 0xb3, 0xb4,
        0xc0, 0xc1, 0xc2, 0xc3, 0xc4, 0xc5, 0xc6, 0xc7, 0xc8, 0xc9, 0xca, 0xcb, 0xcc, 0xcd, 0xce, 0xcf, 0xd0, 0xd1, 0xd2, 0xd3, 0xd4,
        0};
    oled_write_P(crkbd_logo, false);
}

#    ifdef RGB_MATRIX_ENABLE
const char *rgb_matrix_anim_oled_text(uint8_t mode) {
    switch (mode) {
        case RGB_MATRIX_TYPING_HEATMAP:
            return PSTR("Heat ");
        case RGB_MATRIX_SOLID_REACTIVE_MULTINEXUS:
            return PSTR("Nexus");
        case RGB_MATRIX_SOLID_COLOR:
            return PSTR("Solid");
        case RGB_MATRIX_CYCLE_ALL:
            return PSTR("Cycle");
        case RGB_MATRIX_RAINBOW_PINWHEELS:
            return PSTR("Wheel");
        case RGB_MATRIX_CYCLE_LEFT_RIGHT:
            return PSTR("Wave ");
        default:
            return PSTR("");
    }
}
#    endif

void render_status(void) {
    // oled_write_P(PSTR("Layout: "), false);
    switch (get_highest_layer(default_layer_state)) {
        case _COLEMAKDHM:
            oled_write_P(PSTR("TYPE "), false);
            break;
        case _GAMING:
            oled_write_P(PSTR("GAME "), false);
            break;
    }

    oled_write_P(PSTR("\n"), false);

    switch (get_highest_layer(layer_state)) {
        case 0:
            oled_write_P(PSTR("     "), false);
            break;
        case _SYM:
            oled_write_P(PSTR("Sym  "), false);
            break;
        case _NAV:
            oled_write_P(PSTR("Nav  "), false);
            break;
        case _GAMING_EXT:
            oled_write_P(PSTR("Ext  "), false);
            break;
        case _NUMPAD:
            oled_write_P(PSTR("Num  "), false);
            break;
        case _UTIL:
            oled_write_P(PSTR("Util "), false);
            break;
        default:
            oled_write_P(PSTR("Unkn "), false);
            break;
    }
    oled_write_P(PSTR("\n"), false);

    uint8_t modifiers = get_mods();

    oled_write_P((modifiers & MOD_MASK_SHIFT) ? PSTR("SHIFT") : PSTR("\n"), false);
    oled_write_P((modifiers & MOD_MASK_CTRL) ? PSTR("CTRL ") : PSTR("\n"), false);
    oled_write_P((modifiers & MOD_MASK_ALT) ? PSTR("ALT  ") : PSTR("\n"), false);
    oled_write_P((modifiers & MOD_MASK_GUI) ? PSTR("SUPER") : PSTR("\n"), false);

    oled_write_P(PSTR("\n"), false);

    led_t led_state = host_keyboard_led_state();
    oled_write_P(PSTR("Mode:"), false);
    oled_write_P(led_state.num_lock ? PSTR(" NUM ") : PSTR("\n"), false);
    oled_write_P(led_state.caps_lock ? PSTR(" CAPS") : PSTR("\n"), false);

#    ifdef RGB_MATRIX_ENABLE
    oled_write_P(PSTR("\n"), false);
    oled_write_P(PSTR("\n"), false);

    if (rgb_matrix_config.enable) {
        if (user_config.rgb_matrix_idle_anim) {
            oled_write_P(rgb_matrix_anim_oled_text(user_config.rgb_matrix_active_mode), false);
            oled_write_P(rgb_matrix_anim_oled_text(user_config.rgb_matrix_idle_mode), false);
        } else {
            oled_write_P(PSTR("\n"), false);
            oled_write_P(rgb_matrix_anim_oled_text(rgb_matrix_get_mode()), false);
        }
      } else {
        oled_write_P(PSTR("\n"), false);
        oled_write_P(PSTR("\n"), false);
      }
#    endif
}

bool oled_task_user(void) {
    if (timer_elapsed32(oled_timer) > OLED_TIMEOUT) {
        oled_off();
        return;
    } else {
        oled_on();
    }

    if (is_keyboard_master()) {
        render_status();  // Renders the current keyboard state (layer, lock, caps, scroll, etc)
    } else {
        render_crkbd_logo();
        #ifdef RGB_MATRIX_ENABLE
            if (user_config.rgb_matrix_idle_anim && rgb_matrix_get_mode() == user_config.rgb_matrix_idle_mode) {
                oled_scroll_left();  // Turns on scrolling
            } else {
              oled_scroll_off();
            }
        #endif
    }
    return false;
}
=======
    oled_off();
>>>>>>> dbd847d4
#endif
#ifdef RGB_MATRIX_ENABLE
    rgb_matrix_set_suspend_state(true);
#endif
}

void suspend_wakeup_init_keymap(void) {
#ifdef OLED_ENABLE
    oled_on();
#endif
#ifdef RGB_MATRIX_ENABLE
    rgb_matrix_set_suspend_state(false);
#endif
}

uint16_t get_tapping_term(uint16_t keycode, keyrecord_t *record) {
    switch (keycode) {
        case SFT_ENT:
            return TAPPING_TERM - 20;
        default:
            return TAPPING_TERM;
    }
}

bool process_record_user(uint16_t keycode, keyrecord_t *record) {
    static uint8_t saved_mods   = 0;
    uint16_t       temp_keycode = keycode;

#ifdef RGB_MATRIX_ENABLE
    process_record_user_rgb_matrix(temp_keycode, record);
#endif

    // Filter out the actual keycode from MT and LT keys.
    if ((keycode >= QK_MOD_TAP && keycode <= QK_MOD_TAP_MAX) || (keycode >= QK_LAYER_TAP && keycode <= QK_LAYER_TAP_MAX)) {
        temp_keycode &= 0xFF;
    }

    switch (temp_keycode) {
        case BSP_DEL:
            if (record->event.pressed) {
                saved_mods = get_mods() & MOD_MASK_SHIFT;

                if (saved_mods == MOD_MASK_SHIFT) { // Both shifts pressed
                    register_code(KC_DEL);
                } else if (saved_mods) {  // One shift pressed
                    del_mods(saved_mods); // Remove any Shifts present
                    register_code(KC_DEL);
                    add_mods(saved_mods); // Add shifts again
                } else {
                    register_code(KC_BSPC);
                }
            } else {
                unregister_code(KC_DEL);
                unregister_code(KC_BSPC);
            }
            return false;
        case TYPING:
            if (record->event.pressed) {
#ifdef RGB_MATRIX_ENABLE
                rgb_matrix_set_typing_defaults();
#endif
                default_layer_set(1U << _COLEMAKDH);
            }
            return true;
        case GAMING:
            if (record->event.pressed) {
#ifdef RGB_MATRIX_ENABLE
                rgb_matrix_set_gaming_defaults();
#endif
                default_layer_set(1U << _GAMING);
            }
            return true;
        case WASD:
            if (record->event.pressed) {
#ifdef RGB_MATRIX_ENABLE
                rgb_matrix_set_gaming_defaults();
#endif
                default_layer_set(1U << _WASD);
            }
            return true;
    }
    return true;
}

// Override functions to save memory
// https://docs.qmk.fm/#/squeezing_avr?id=magic-keycodes
uint16_t keycode_config(uint16_t keycode) {
    return keycode;
}

uint8_t mod_config(uint8_t mod) {
    return mod;
}<|MERGE_RESOLUTION|>--- conflicted
+++ resolved
@@ -116,141 +116,7 @@
 
 void suspend_power_down_keymap(void) {
 #ifdef OLED_ENABLE
-<<<<<<< HEAD
-oled_rotation_t oled_init_user(oled_rotation_t rotation) {
-    if (is_keyboard_master()) {
-        return OLED_ROTATION_270;
-    } else {
-        return OLED_ROTATION_180;
-    }
-}
-
-void render_crkbd_logo(void) {
-    static const char PROGMEM crkbd_logo[] = {
-        0x80, 0x81, 0x82, 0x83, 0x84, 0x85, 0x86, 0x87, 0x88, 0x89, 0x8a, 0x8b, 0x8c, 0x8d, 0x8e, 0x8f, 0x90, 0x91, 0x92, 0x93, 0x94,
-        0xa0, 0xa1, 0xa2, 0xa3, 0xa4, 0xa5, 0xa6, 0xa7, 0xa8, 0xa9, 0xaa, 0xab, 0xac, 0xad, 0xae, 0xaf, 0xb0, 0xb1, 0xb2, 0xb3, 0xb4,
-        0xc0, 0xc1, 0xc2, 0xc3, 0xc4, 0xc5, 0xc6, 0xc7, 0xc8, 0xc9, 0xca, 0xcb, 0xcc, 0xcd, 0xce, 0xcf, 0xd0, 0xd1, 0xd2, 0xd3, 0xd4,
-        0};
-    oled_write_P(crkbd_logo, false);
-}
-
-#    ifdef RGB_MATRIX_ENABLE
-const char *rgb_matrix_anim_oled_text(uint8_t mode) {
-    switch (mode) {
-        case RGB_MATRIX_TYPING_HEATMAP:
-            return PSTR("Heat ");
-        case RGB_MATRIX_SOLID_REACTIVE_MULTINEXUS:
-            return PSTR("Nexus");
-        case RGB_MATRIX_SOLID_COLOR:
-            return PSTR("Solid");
-        case RGB_MATRIX_CYCLE_ALL:
-            return PSTR("Cycle");
-        case RGB_MATRIX_RAINBOW_PINWHEELS:
-            return PSTR("Wheel");
-        case RGB_MATRIX_CYCLE_LEFT_RIGHT:
-            return PSTR("Wave ");
-        default:
-            return PSTR("");
-    }
-}
-#    endif
-
-void render_status(void) {
-    // oled_write_P(PSTR("Layout: "), false);
-    switch (get_highest_layer(default_layer_state)) {
-        case _COLEMAKDHM:
-            oled_write_P(PSTR("TYPE "), false);
-            break;
-        case _GAMING:
-            oled_write_P(PSTR("GAME "), false);
-            break;
-    }
-
-    oled_write_P(PSTR("\n"), false);
-
-    switch (get_highest_layer(layer_state)) {
-        case 0:
-            oled_write_P(PSTR("     "), false);
-            break;
-        case _SYM:
-            oled_write_P(PSTR("Sym  "), false);
-            break;
-        case _NAV:
-            oled_write_P(PSTR("Nav  "), false);
-            break;
-        case _GAMING_EXT:
-            oled_write_P(PSTR("Ext  "), false);
-            break;
-        case _NUMPAD:
-            oled_write_P(PSTR("Num  "), false);
-            break;
-        case _UTIL:
-            oled_write_P(PSTR("Util "), false);
-            break;
-        default:
-            oled_write_P(PSTR("Unkn "), false);
-            break;
-    }
-    oled_write_P(PSTR("\n"), false);
-
-    uint8_t modifiers = get_mods();
-
-    oled_write_P((modifiers & MOD_MASK_SHIFT) ? PSTR("SHIFT") : PSTR("\n"), false);
-    oled_write_P((modifiers & MOD_MASK_CTRL) ? PSTR("CTRL ") : PSTR("\n"), false);
-    oled_write_P((modifiers & MOD_MASK_ALT) ? PSTR("ALT  ") : PSTR("\n"), false);
-    oled_write_P((modifiers & MOD_MASK_GUI) ? PSTR("SUPER") : PSTR("\n"), false);
-
-    oled_write_P(PSTR("\n"), false);
-
-    led_t led_state = host_keyboard_led_state();
-    oled_write_P(PSTR("Mode:"), false);
-    oled_write_P(led_state.num_lock ? PSTR(" NUM ") : PSTR("\n"), false);
-    oled_write_P(led_state.caps_lock ? PSTR(" CAPS") : PSTR("\n"), false);
-
-#    ifdef RGB_MATRIX_ENABLE
-    oled_write_P(PSTR("\n"), false);
-    oled_write_P(PSTR("\n"), false);
-
-    if (rgb_matrix_config.enable) {
-        if (user_config.rgb_matrix_idle_anim) {
-            oled_write_P(rgb_matrix_anim_oled_text(user_config.rgb_matrix_active_mode), false);
-            oled_write_P(rgb_matrix_anim_oled_text(user_config.rgb_matrix_idle_mode), false);
-        } else {
-            oled_write_P(PSTR("\n"), false);
-            oled_write_P(rgb_matrix_anim_oled_text(rgb_matrix_get_mode()), false);
-        }
-      } else {
-        oled_write_P(PSTR("\n"), false);
-        oled_write_P(PSTR("\n"), false);
-      }
-#    endif
-}
-
-bool oled_task_user(void) {
-    if (timer_elapsed32(oled_timer) > OLED_TIMEOUT) {
-        oled_off();
-        return;
-    } else {
-        oled_on();
-    }
-
-    if (is_keyboard_master()) {
-        render_status();  // Renders the current keyboard state (layer, lock, caps, scroll, etc)
-    } else {
-        render_crkbd_logo();
-        #ifdef RGB_MATRIX_ENABLE
-            if (user_config.rgb_matrix_idle_anim && rgb_matrix_get_mode() == user_config.rgb_matrix_idle_mode) {
-                oled_scroll_left();  // Turns on scrolling
-            } else {
-              oled_scroll_off();
-            }
-        #endif
-    }
-    return false;
-}
-=======
     oled_off();
->>>>>>> dbd847d4
 #endif
 #ifdef RGB_MATRIX_ENABLE
     rgb_matrix_set_suspend_state(true);
