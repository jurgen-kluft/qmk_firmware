--- conflicted
+++ resolved
@@ -77,12 +77,7 @@
 __attribute__ ((weak))
 void dip_update(uint8_t index, bool active) { }
 
-<<<<<<< HEAD
-__attribute__ ((weak))
-void encoder_update(uint8_t index, bool clockwise) { }
 
-=======
->>>>>>> 24b3556e
 bool last_dip_switch[4] = {0};
 
 uint8_t matrix_scan(void) {
@@ -97,21 +92,6 @@
     }
     memcpy(last_dip_switch, dip_switch, sizeof(&dip_switch));
 
-<<<<<<< HEAD
-    // encoder on B12 and B13
-    encoder_state <<= 2;
-    encoder_state |= (palReadPad(GPIOB, 12) << 0) | (palReadPad(GPIOB, 13) << 1);
-    encoder_value += encoder_LUT[encoder_state & 0xF];
-    if (encoder_value >= ENCODER_RESOLUTION) {
-        encoder_update(0, 0);
-    }
-    if (encoder_value <= -ENCODER_RESOLUTION) { // direction is arbitrary here, but this clockwise
-        encoder_update(0, 1);
-    }
-    encoder_value %= ENCODER_RESOLUTION;
-
-=======
->>>>>>> 24b3556e
     // actual matrix
     for (int col = 0; col < MATRIX_COLS; col++) {
         matrix_row_t data = 0;
